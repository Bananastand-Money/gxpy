--- conflicted
+++ resolved
@@ -13,12 +13,10 @@
 import geosoft.gxpy.grd as gxgrd
 import geosoft.gxpy.agg as gxagg
 
-<<<<<<< HEAD
 from geosoft.gxpy.tests import GXPYTest
-=======
+
 #set to false for auto-testing
 SHOW_TEST_IMAGES = False
->>>>>>> 96fef6ea
 
 def rect_line(v, size=100):
     v.xy_rectangle(gxgm.Point2((0, 0, size, size), cs="cm"), pen=v.new_pen(line_thick=1))
@@ -92,16 +90,11 @@
         cls.gx.log("*** {} > {}".format(os.path.split(__file__)[1], test))
 
     def view_crc(self, mapfile, crc=None, display=False):
-<<<<<<< HEAD
-        if display:
+        if SHOW_TEST_IMAGES and display:
             if mapfile.lower().endswith('.geosoft_3dv'):
                 gxvwr.v3d(mapfile)
             else:
                 gxvwr.map(mapfile)
-=======
-        if SHOW_TEST_IMAGES and display:
-            gxvwr.map(mapfile)
->>>>>>> 96fef6ea
         if crc:
             self.assertEqual(gxmap.crc_map(mapfile), crc)
 
@@ -296,28 +289,6 @@
     def test_3D(self):
         self.start(gsys.func_name())
 
-<<<<<<< HEAD
-        test3dv = os.path.join(self.gx.temp_folder(), "test.geosoft_3dv")
-        testmap = os.path.join(self.gx.temp_folder(), "test.map")
-        with gxmap.GXmap.new(test3dv, overwrite=True, no_data_view=True) as g3dv:
-            with gxv.GXview3d(g3dv, mode=gxv.WRITE_NEW) as view_3d:
-                view_3d.start_group('2d_group')
-                rect_line(view_3d)
-                draw_stuff(view_3d)
-                view_3d.start_group('3d_group')
-                view_3d.box_3d(((20, 10, 30), (80,50,50)), pen={'fill_color': 'R255G100B50'})
-
-                with gxmap.GXmap.new(testmap, overwrite=True) as gmap:
-                    with gxv.GXview(gmap, "base") as view_base:
-                        view_base.start_group('Surround')
-                        view_base.xy_rectangle(((0, 0), (280, 260)))
-                    gmap.create_linked_3d_view(view_3d, area=(10,10,270,250))
-        self.view_crc(test3dv, 4053418295)
-        self.view_crc(testmap, 1428035791)
-
-
-    @unittest.skip('Skipping due to: Create_MAP could not be created. The file may already be open.') # TODO
-=======
         testmap = os.path.join(self.gx.temp_folder(), "test")
         with gxmap.GXmap.new(testmap, overwrite=True) as gmap:
             mapfile = gmap.filename
@@ -335,7 +306,6 @@
         #gxvwr.map(mapfile)
         #gxvwr.v3d(mapfile)
 
->>>>>>> 96fef6ea
     def test_cs(self):
         self.start(gsys.func_name())
 
@@ -346,7 +316,6 @@
             with gxv.GXview(gmap, "vcs", cs="wgs 84 / UTM zone 15N [special]") as v:
                 self.assertTrue("WGS 84 / UTM zone 15N [special]" in str(v.cs))
 
-    @unittest.skip('Skipping due to: Cannot find key: "BOGUS" in table: "media.csv"') # TODO
     def test_basic_drawing(self):
         self.start(gsys.func_name())
 
@@ -408,7 +377,7 @@
                 with gxagg.GXagg(grid_file) as agg:
                     v.aggregate(agg)
 
-        self.view_crc(mapfile, 3316556354)
+        self.view_crc(mapfile, 1139234781)
 
     def test_zone_grid(self):
         self.start(gsys.func_name())
@@ -433,16 +402,6 @@
             ex = grd.extent_2d()
         map_file = os.path.join(self.gx.temp_folder(), "test_agg")
 
-<<<<<<< HEAD
-        test_zone(gxagg.ZONE_LINEAR, 4191553255, shade=True)
-        test_zone(gxagg.ZONE_EQUALAREA, 444409506)
-        test_zone(gxagg.ZONE_DEFAULT, 444409506)
-        test_zone(gxagg.ZONE_LAST, 444409506)
-        test_zone(gxagg.ZONE_LINEAR, 3638253686)
-        test_zone(gxagg.ZONE_NORMAL, 770435956)
-        test_zone(gxagg.ZONE_SHADE, 2708910885)
-        test_zone(gxagg.ZONE_LOGLINEAR, 2567537973)
-=======
         test_zone(gxagg.ZONE_LINEAR, 2521996509, shade=True, display=True)
         test_zone(gxagg.ZONE_EQUALAREA, 1246636862)
         test_zone(gxagg.ZONE_DEFAULT, 1246636862)
@@ -451,7 +410,6 @@
         test_zone(gxagg.ZONE_NORMAL, 1363683293)
         test_zone(gxagg.ZONE_SHADE, 1269009350)
         test_zone(gxagg.ZONE_LOGLINEAR, 1055719756)
->>>>>>> 96fef6ea
 
     def test_color_bar(self):
         self.start(gsys.func_name())
