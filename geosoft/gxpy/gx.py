--- conflicted
+++ resolved
@@ -55,10 +55,9 @@
 _stack_depth = 5
 _max_warnings = 10
 
-<<<<<<< HEAD
-=======
 def _reset_globals():
     global gx
+    global _res_id
     global _res_heap
     global _max_resource_heap
     global _stack_depth
@@ -69,7 +68,6 @@
     _max_resource_heap = 1000000
     _stack_depth = 5
     _max_warnings = 10
->>>>>>> 447c84ca
 
 def track_resource(cl, info):
     global _res_id
@@ -123,7 +121,6 @@
         :res_stack:     Depth of the call-stack to report for open-resource warning.
         :max_warnings:  Maximum number of resource warnings to report.
 
-<<<<<<< HEAD
     :Properties:
         :gxapi:             GX context to be used to call geosoft.gxapi methods
         :gid:               User's Geosoft ID
@@ -136,12 +133,6 @@
         :folder_workspace:  Geosoft workspace folder
         :folder_temp:       Geosoft temporary folder
         :folder_user:       Geosoft Desktop installation 'user' folder
-=======
-    :members:
-        :gxapi:         GX context to be used to call geosoft.gxapi methods
-        :gid:           User's Geosoft ID
-        :global gx:     Global reference to this singleton class instance, None if invalid.
->>>>>>> 447c84ca
 
     :raises:
         :GXException(): if unable to create context
